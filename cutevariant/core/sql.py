--- conflicted
+++ resolved
@@ -1214,20 +1214,8 @@
     return result
 
 
-<<<<<<< HEAD
-def get_field_unique_values(
-    conn: sqlite3.Connection, field_name: str, limit: int = None
-) -> List[Any]:
-    """Returns every unique value stored in the field_name column.
-
-    Args:
-        conn (sqlite3.Connection): Sqlite3 connection
-        field_name (str): Name of the field to get unique values of.
-        limit (int, optional): Query maximum count (keeps memory safe). Defaults to None.
-=======
 def get_field_unique_values(conn, field_name: str, like: str = None, limit=None):
     """Return unique record values for a field name
->>>>>>> 8a62cc17
 
     Returns:
         List of unique values stored in the column field_name in the database.
