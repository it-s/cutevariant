--- conflicted
+++ resolved
@@ -9,7 +9,6 @@
 from .readerfactory import create_reader
 from cutevariant import __version__
 from .sql import *
-from cutevariant import __version__
 
 
 def async_import_reader(conn, reader: AbstractReader, pedfile=None, project={}):
@@ -34,16 +33,10 @@
 
     # Create metadatas
     create_table_metadatas(conn)
-<<<<<<< HEAD
     metadatas = reader.get_metadatas()
     # Database versioning
     metadatas["cutevariant_version"] = __version__
     insert_many_metadatas(conn, metadatas)
-=======
-    metadata = reader.get_metadatas()
-    metadata["cutevariant"] = __version__
-    insert_many_metadatas(conn, metadata)
->>>>>>> 55aa1c96
 
     yield 0, "Creating table shema..."
     # Create table fields
