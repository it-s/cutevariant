--- conflicted
+++ resolved
@@ -26,10 +26,10 @@
             <html lang="en">
             <head>
               <meta charset="utf-8">
-             <script src="https://cdn.rawgit.com/arose/ngl/v2.0.0-dev.31/dist/ngl.js"></script> 
+             <script src="https://cdn.rawgit.com/arose/ngl/v2.0.0-dev.31/dist/ngl.js"></script>
             </head>
             <body>
-              
+
             <style type="text/css">
             * { margin: 0; padding: 0; }
             html, body { width: 100%; height: 100%; overflow: hidden; }
@@ -73,17 +73,9 @@
     def query(self):
         return self._query  # Useless , this widget is query read only
 
-<<<<<<< HEAD
     @query.setter
     def query(self, query: Query):
         self._query = query
-=======
+
     def loaded(self):
         print("FINISHED!!!!!!!!!!!!!!!!!!!")
-
-
-    def setQuery(self, query: Query):
->>>>>>> 520ed84e
-
-
-
