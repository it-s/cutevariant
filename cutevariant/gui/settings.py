--- conflicted
+++ resolved
@@ -1,7 +1,7 @@
 """List of classes used for settings window
 
 A SettingsDialog is a collection of section ( SectionWidget ) 
-which contains multiple page ( PageWidget ) to save and load settings thanks to QSettings.
+which contains multiple page ( AbstractSettingsWidget ) to save and load settings thanks to QSettings.
 
 * SettingsDialog: 
 Main widget for settings window that instantiate all subsection widget
@@ -9,7 +9,7 @@
 * SectionWidget: 
 Handy class to group similar settings widgets in tabs (used by SettingsDialog).
 
-* PageWidget:
+* AbstractSettingsWidget:
 Abstract class for build a page settings
     
     Subclasses:
@@ -73,7 +73,7 @@
 LOGGER = cm.logger()
 
 
-class PageWidget(QWidget):
+class AbstractSettingsWidget(QWidget):
     """Abstract class for settings widgets
 
     User must reimplement load() and save() 
@@ -119,7 +119,7 @@
         super().__init__(parent)
         self.prefix_settings = prefix_settings
 
-    def add_page(self, widget: PageWidget):
+    def add_page(self, widget: AbstractSettingsWidget):
         widget.section_widget = self
         self.addTab(widget, widget.windowIcon(), widget.windowTitle())
 
@@ -133,7 +133,7 @@
 
 
 ################################################################################
-class TranslationSettingsWidget(PageWidget):
+class TranslationSettingsWidget(AbstractSettingsWidget):
     """Allow to choose a language for the interface"""
 
     def __init__(self):
@@ -188,7 +188,7 @@
         self.locales_combobox.setCurrentIndex(available_locales.index(locale_name))
 
 
-class ProxySettingsWidget(PageWidget):
+class ProxySettingsWidget(AbstractSettingsWidget):
     """Allow to configure proxy settings for widgets that require internet connection"""
 
     def __init__(self):
@@ -267,7 +267,7 @@
         self.pass_edit.setDisabled(disabled)
 
 
-class StyleSettingsWidget(PageWidget):
+class StyleSettingsWidget(AbstractSettingsWidget):
     """Allow to choose a style for the interface"""
 
     def __init__(self):
@@ -345,7 +345,7 @@
         self.styles_combobox.setCurrentIndex(available_styles.index(style_name))
 
 
-class PluginsSettingsWidget(PageWidget):
+class PluginsSettingsWidget(AbstractSettingsWidget):
     """Display a list of found plugin and their status (enabled/disabled)"""
 
     registerPlugin = Signal(dict)
@@ -450,8 +450,7 @@
             self.view.addTopLevelItem(item)
 
 
-<<<<<<< HEAD
-class PathSettingsWidget(BaseWidget):
+class PathSettingsWidget(AbstractSettingsWidget):
     """ Path settings where to store shared data """
 
     def __init__(self):
@@ -459,21 +458,30 @@
         self.setWindowTitle(self.tr("Path"))
         self.setWindowIcon(FIcon(0xF1080))
 
+        self.edit = widgets.FileEdit()
+        self.edit.set_path_type("dir")
         main_layout = QFormLayout()
+        main_layout.addRow("path", self.edit)
 
         self.setLayout(main_layout)
 
     def save(self):
-        pass
+        settings = QSettings()
+        if self.edit.exists():
+            settings.setValue("data_path", self.edit.text())
 
     def load(self):
-        pass
-
-
-class SettingsWidget(QDialog):
-=======
+
+        settings = QSettings()
+        path = settings.value(
+            "data_path",
+            QStandardPaths.writableLocation(QStandardPaths.GenericDataLocation),
+        )
+
+        self.edit.setText(path)
+
+
 class SettingsDialog(QDialog):
->>>>>>> 2e3816c6
     """Main widget for settings window
 
     Subwidgets are intantiated on panels; a SectionWidget groups similar widgets
@@ -517,16 +525,13 @@
         general_settings.setWindowTitle(self.tr("General"))
         general_settings.setWindowIcon(FIcon(0xF0614))
 
-<<<<<<< HEAD
-        general_settings.add_settings_widget(PathSettingsWidget())
-        general_settings.add_settings_widget(TranslationSettingsWidget())
-        general_settings.add_settings_widget(ProxySettingsWidget())
-        general_settings.add_settings_widget(StyleSettingsWidget())
-=======
-        general_settings.add_page(TranslationSettingsWidget())
+        general_settings.add_page(PathSettingsWidget())
+
+        # Cutevariant is  not yet translated ..
+        # general_settings.add_page(TranslationSettingsWidget())
+
         general_settings.add_page(ProxySettingsWidget())
         general_settings.add_page(StyleSettingsWidget())
->>>>>>> 2e3816c6
 
         # Activation status of plugins
         plugin_settings = PluginsSettingsWidget()
@@ -607,7 +612,7 @@
 
     app = QApplication(sys.argv)
 
-    d = SettingsWidget()
+    d = SettingsDialog()
     d.show()
 
     app.exec_()