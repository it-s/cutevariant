--- conflicted
+++ resolved
@@ -12,13 +12,11 @@
   - virtualenv venv 
   - .\venv\Scripts\activate.bat
   - pip install -e .
-  - pip install cx_Freeze
   - pip install fbs
   - pip install pytest
   - pip install schema
   - pip install pywin32
   - pip install requests
-  - pip install PyInstaller
   - ps: Start-FileDownload 'https://www.sqlite.org/2019/sqlite-dll-win32-x86-3280000.zip'
   - unzip sqlite-dll-win32-x86-3280000.zip
   - cd fbs
@@ -27,12 +25,9 @@
   #- copy sqlite3.dll C:\Miniconda3\envs\test-environment\DLLs\
   #- python make_a_blob.py build_exe
   # - copy sqlite3.dll C:\Miniconda3\envs\test-environment\DLLs\
-<<<<<<< HEAD
-  - python make_a_blob.py build_exe
-=======
+
   #- python make_a_blob.py build_exe
 
->>>>>>> b08696b5
 artifacts:
   - path: fbs
     name: cutevariant
